--- conflicted
+++ resolved
@@ -44,14 +44,9 @@
   int robotnum; // uses 0-index. starts from 0
   static const std::set<int> defaultRobotNumSet;
 // note: it's very ugly, but parent,dofnum,and pitch also exist currently (independently) at the rigidbodymanipulator level to represent the featherstone structure.  this version is for the kinematics.
-<<<<<<< HEAD
   std::shared_ptr<RigidBody> parent;
   int body_index; // index in RBM bodies vector (set in compile()) TODO: remove after we finish the conversion from parents being body indices to being pointers
-  int dofnum; // interpreted as start of position_num from Matlab
-=======
-  int parent;
   int position_num_start; // interpreted as start of position_num from Matlab
->>>>>>> 73536e40
   int velocity_num_start;
   int floating; // FLOATINGBASE TODO: remove
   int pitch; // FLOATINGBASE TODO: remove
